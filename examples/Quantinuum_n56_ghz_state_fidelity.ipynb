{
 "cells": [
  {
   "cell_type": "markdown",
   "metadata": {},
   "source": [
    "<div style=\"text-align: center;\">\n",
    "<img src=\"https://assets-global.website-files.com/62b9d45fb3f64842a96c9686/62d84db4aeb2f6552f3a2f78_Quantinuum%20Logo__horizontal%20blue.svg\" width=\"200\" height=\"200\" />\n",
    "</div>"
   ]
  },
  {
   "cell_type": "markdown",
   "metadata": {},
   "source": [
    "# Greenberger–Horne–Zeilinger Fidelity Estimation on System Model H2 with 56 qubits"
   ]
  },
  {
   "cell_type": "markdown",
   "metadata": {},
   "source": [
    "Quantinuum has released an upgrade to the second generation H-Series device, System Model H2. This upgrade increases the number of qubits on the device from 32 qubits to 56 qubits. The technical specifications for the System Model H2 devices are available [here](https://www.quantinuum.com/hardware/h2). At 56 qubits, full statevector simulation is classically intractable. This signals the need to develop more advanced compute tools for simulations involving more than 40 qubits. Stabilizer simulation is one alternative, but this constrains the jobs to only utilize the Clifford gate set.\n",
    "\n",
    "This knowledge articles details the generation of the Greenberger–Horne–Zeilinger (GHZ) on the 56-qubit `H2-1` device and the use of the `H2-1` syntax checker to verify the correctness of the job. Producing GHZ states is a demanding test of qubit coherence, as they are maximally sensitive probes of global dephasing. Measuring the GHZ state fidelity is a useful test for measuring the quality and performance of the `H2-1` device. The logarithmic-depth GHZ state preparation protocol [[arxiv.2305.03828](https://arxiv.org/abs/2305.03828)] is used. The syntax checker is used to to verify the code is executable on the `H2-1` device."
   ]
  },
  {
   "cell_type": "markdown",
   "metadata": {},
   "source": [
    "**Contents**\n",
    "\n",
    "* [GHZ State Fidelity](GHZ-State-Fidelity)\n",
    "* [Syntax Check 56 Qubit Jobs](Syntax-Check-56-Qubit-Jobs)\n",
    "* [Analysis of GHZ State Fidelity after Execution](Analysis-of-GHZ-State-Fidelity-after-Execution)\n",
    "* [Summary](#Summary)"
   ]
  },
  {
   "cell_type": "markdown",
   "metadata": {},
   "source": [
    "## GHZ State Fidelity"
   ]
  },
  {
   "cell_type": "markdown",
   "metadata": {},
   "source": [
    "The $N$-qubit GHZ state preparation, using the definition,\n",
    "\\begin{equation}\n",
    "| {GHZ}_N \\rangle = \\frac{1}{2} \\left( {| 0 \\rangle}^{\\bigotimes N} + {| 1 \\rangle}^{\\bigotimes N} \\right),\n",
    "\\end{equation}\n",
    "where $N=56$. A logarithmic-depth synthesis method is used [[arxiv.1807.05572](https://arxiv.org/abs/1807.05572)], an improvement over the standard GHZ circuit construction."
   ]
  },
  {
   "cell_type": "code",
   "execution_count": null,
   "metadata": {},
   "outputs": [],
   "source": [
    "import numpy as np\n",
    "from pytket.circuit import Circuit\n",
    "\n",
    "def logarithmic_ghz_circuit(n_qubits):\n",
    "    n = n_qubits\n",
    "    circ = Circuit(n,n)\n",
    "    # construct GHZ prep circuit, optimized for parallel gates\n",
    "    circ.H(0)\n",
    "    for i in range(int(np.ceil(np.log2(n)))):\n",
    "        for j in range(2**i):\n",
    "            if j+2**i < n:\n",
    "                circ.CX(j,j+2**i)\n",
    "    return circ"
   ]
  },
  {
   "cell_type": "code",
   "execution_count": null,
   "metadata": {},
   "outputs": [],
   "source": [
    "ghz_circuit = logarithmic_ghz_circuit(56)"
   ]
  },
  {
   "cell_type": "markdown",
   "metadata": {},
   "source": [
    "The circuit is visualised using the `pytket.circuit.display` module."
   ]
  },
  {
   "cell_type": "code",
   "execution_count": null,
   "metadata": {},
   "outputs": [],
   "source": [
    "from pytket.circuit.display import render_circuit_jupyter\n",
    "\n",
    "render_circuit_jupyter(ghz_circuit)"
   ]
  },
  {
   "cell_type": "markdown",
   "metadata": {},
   "source": [
    "To estimate the GHZ state fidelity, $F$, the method from [arxiv.0706.2432](https://arxiv.org/pdf/0706.2432) is used,\n",
    "\\begin{equation}\n",
    "F =  P + \\chi.\n",
    "\\end{equation}\n",
    "These are quantities that need to be measured on the quantum hardware. The GHZ population, $P$, requires measurements in the computational basis on every qubit, after the GHZ state has been prepared, and is defined as,\n",
    "\\begin{equation}\n",
    "P = \\frac{1}{2} \\textrm{Tr} \\left( \\rho | 0 \\rangle^{\\bigotimes N} \\langle 0 |^{\\bigotimes N} \\right) + \\frac{1}{2} \\textrm{Tr} \\left( \\rho | 1 \\rangle^{\\bigotimes N} \\langle 1 |^{\\bigotimes N} \\right)\n",
    "\\end{equation},\n",
    "where $\\rho$ is the density matrix with respect to the GHZ state. The second term $\\chi$ is a sum of measurements in the $x-y$ plane of the bloch sphere."
   ]
  },
  {
   "cell_type": "code",
   "execution_count": null,
   "metadata": {},
   "outputs": [],
   "source": [
    "from pytket.circuit import Circuit\n",
    "\n",
    "def generate_population_circuit(\n",
    "    ghz_circuit: Circuit, \n",
    ") -> Circuit:\n",
    "    circuit = ghz_circuit.copy()\n",
    "    circuit.add_barrier(circuit.qubits)\n",
    "    circuit.measure_all()\n",
    "    return circuit"
   ]
  },
  {
   "cell_type": "code",
   "execution_count": null,
   "metadata": {},
   "outputs": [],
   "source": [
    "population_circuit = generate_population_circuit(ghz_circuit)"
   ]
  },
  {
   "cell_type": "markdown",
   "metadata": {},
   "source": [
    "Once the measurements are collected from the `H2-1` device, the outcomes are filtered into three buckets:\n",
    "* all-zeros readouts (a bitstring containing `0`s) \n",
    "* all-ones readouts (a bitstring containing `1`s) \n",
    "* undesired mixed readouts\n",
    "\n",
    "In an ideal setting, both all-ones and all-zeros bitstrings are equally likely. The population quantifies the amount of error arising from inherent device noise."
   ]
  },
  {
   "cell_type": "code",
   "execution_count": null,
   "metadata": {},
   "outputs": [],
   "source": [
    "from typing import Dict\n",
    "from pytket.backends.backendresult import BackendResult\n",
    "\n",
    "def compute_ghz_populations(\n",
    "    backend_result: BackendResult\n",
    ") -> Dict[str, float]:\n",
    "    distribution = backend_result.get_distribution()\n",
    "    n = len(backend_result.c_bits)\n",
    "    zero_string = (0, )*n\n",
    "    ones_string = (1, )*n\n",
    "    zeros = distribution.get(zero_string, 0)\n",
    "    ones = distribution.get(ones_string, 0)\n",
    "    alt = sum([probability for bitstring, probability in distribution.items() if bitstring != zero_string and bitstring != ones_string]) \n",
    "    return {\"zeros\": zeros, \"ones\": ones, \"something else\": alt}"
   ]
  },
  {
   "cell_type": "markdown",
   "metadata": {},
   "source": [
    "The second term, $\\chi$, requires $N$ circuits to be measured. For a 56-qubit problem, 56 circuits are generated and require non-clifford gates. $\\chi$ is defined as,\n",
    "\\begin{equation}\n",
    "\\chi \\left( k \\right)= \\frac{1}{N} \\sum_{k=1}^{N} (-1)^{k} \\left[ \\cos \\left( \\frac{k \\pi}{N} \\right) + \\sin \\left( \\frac{k \\pi}{N} \\right) \\right],\n",
    "\\end{equation}\n",
    "and is dependent on a parameter $k$, ranging from 1 to $N$. The quantity, $\\chi$, quantifies the degree of superposition between the state, $\\ket{0}^{\\bigotimes N}$, and the state, $\\ket{1}^{\\bigotimes N}$. The expression in the square brackets can be measured on System Model H2 via measurements of the $x-y$ plane of the bloch sphere."
   ]
  },
  {
   "cell_type": "code",
   "execution_count": null,
   "metadata": {},
   "outputs": [],
   "source": [
    "from typing import Tuple, List\n",
    "from pytket.circuit import Circuit\n",
    "\n",
    "def generate_parity_circuits(\n",
    "    ghz_circuit: Circuit,\n",
    ") -> Tuple[List[Circuit], List[float]]:\n",
    "    circuits = []\n",
    "    angles = []\n",
    "    for k in range(1, ghz_circuit.n_qubits+1):\n",
    "        circuit = ghz_circuit.copy()\n",
    "        angle = k / ghz_circuit.n_qubits\n",
    "        for q in circuit.qubits:\n",
    "            circuit.Rz(-angle, q)\n",
    "            circuit.Ry(-0.5, q)\n",
    "        circuit.measure_all()\n",
    "        circuits += [circuit]\n",
    "        angles += [angle]\n",
    "    return circuits, angles"
   ]
  },
  {
   "cell_type": "code",
   "execution_count": null,
   "metadata": {},
   "outputs": [],
   "source": [
    "parity_circuit_list, angles = generate_parity_circuits(ghz_circuit)"
   ]
  },
  {
   "cell_type": "markdown",
   "metadata": {},
   "source": [
    "Counting each measurement outcome allows the parity of the bitstring to be computed."
   ]
  },
  {
   "cell_type": "code",
   "execution_count": null,
   "metadata": {},
   "outputs": [],
   "source": [
    "from typing import List, Dict\n",
    "from pytket.backends.backendresult import BackendResult\n",
    "\n",
    "def compute_ghz_parities(\n",
    "    backend_results: BackendResult,\n",
    "    angles: List[float]\n",
    ") -> Dict[float, float]:\n",
    "    parities = {}\n",
    "    for (a, b) in zip(angles, backend_results):\n",
    "        dist = b.get_distribution()\n",
    "        expectation_value = sum([(-1)**(sum(bitstring)) * prob for bitstring, prob in dist.items()])\n",
    "        parities[a] = expectation_value\n",
    "    return parities"
   ]
  },
  {
   "cell_type": "markdown",
   "metadata": {},
   "source": [
    "The cell below defines a function to combine the population and parity results to estimate the GHZ state fidelity, $F$."
   ]
  },
  {
   "cell_type": "code",
   "execution_count": null,
   "metadata": {},
   "outputs": [],
   "source": [
    "from typing import List, Dict\n",
    "\n",
    "def compute_ghz_fidelity(\n",
    "    parities: List[float], \n",
    "    populations: Dict[str, float]\n",
    ") -> float:\n",
    "    f_populations = populations.get(\"zeros\", 0) + populations.get(\"ones\", 0)\n",
    "    f_parities = sum([p * (-1)**k for k, p in enumerate(parities)]) / len(parities)\n",
    "    return f_populations + f_parities"
   ]
  },
  {
   "cell_type": "markdown",
   "metadata": {},
   "source": [
    "## Syntax Check 56 Qubit Jobs"
   ]
  },
  {
   "cell_type": "markdown",
   "metadata": {},
   "source": [
    "The circuits are submitted to the syntax checker, `H2-1SC`, to verify the code before execution to the `H2-1` device."
   ]
  },
  {
   "cell_type": "code",
   "execution_count": null,
   "metadata": {},
   "outputs": [],
   "source": [
    "from pytket.extensions.quantinuum import QuantinuumBackend\n",
    "\n",
    "qntm_backend_syntax_checker = QuantinuumBackend(device_name=\"H2-1SC\", simulator=\"stabilizer\")\n",
    "qntm_backend_syntax_checker.login()"
   ]
  },
  {
   "cell_type": "markdown",
   "metadata": {},
   "source": [
    "Compilation of the circuits to the correct gate set."
   ]
  },
  {
   "cell_type": "code",
   "execution_count": null,
   "metadata": {},
   "outputs": [],
   "source": [
    "circuits = [population_circuit] + parity_circuit_list\n",
    "compiled_circuit_list = qntm_backend_syntax_checker.get_compiled_circuits(circuits, optimisation_level=2)"
   ]
  },
  {
   "cell_type": "markdown",
   "metadata": {},
   "source": [
    "Submission to the syntax-checker."
   ]
  },
  {
   "cell_type": "code",
   "execution_count": null,
   "metadata": {},
   "outputs": [],
   "source": [
    "sc_handles = qntm_backend_syntax_checker.process_circuits(compiled_circuit_list, n_shots=10)"
   ]
  },
  {
   "cell_type": "markdown",
   "metadata": {},
   "source": [
    "The status of the circuit can be checked using the result handles from the previous step. If the status is returned as `COMPLETE`, the syntax checker has verified the job is executable on the H-Series device."
   ]
  },
  {
   "cell_type": "code",
   "execution_count": null,
   "metadata": {},
   "outputs": [],
   "source": [
    "for h in sc_handles:    \n",
    "    circuit_status = qntm_backend_syntax_checker.circuit_status(h)\n",
    "    print(circuit_status.status)"
   ]
  },
  {
   "cell_type": "markdown",
   "metadata": {},
   "source": [
    "## Analysis of GHZ State Fidelity after H2-1 Execution"
   ]
  },
  {
   "cell_type": "markdown",
   "metadata": {},
   "source": [
    "Execution on `H2-1` leads to a GHZ state fidelity of $0.6156\\pm0.0082$. Increasing the number of qubits introduces additional two-qubit gates in the H2 job leading to a lower GHZ state fidelity for 56-qubits compared to the 28-qubit demonstration in the H2 Racetrack paper."
   ]
  },
  {
   "cell_type": "markdown",
   "metadata": {},
   "source": [
    "The results from the population job show the probability of measuring the all-zero and all-one state are between 0.4 and 0.45. The probability of measuring a different state is 0.2. The probability of measuring the all-ones state is worse than all-zeros state due to assymetry in spam error."
   ]
  },
  {
   "cell_type": "markdown",
   "metadata": {},
   "source": [
    "<div style=\"text-align: center;\">\n",
    "    <img src=\"figures/GHZ_populations_1.png\" width=\"1600\" />\n",
    "</div>"
   ]
  },
  {
   "cell_type": "markdown",
   "metadata": {},
   "source": [
    "The plot below shows the parity of the GHZ state. This is the degree of superposition in the result. A parity of zero implies no superposition in the GHZ state. Ideally parities should be between -0.5 and 0.5."
   ]
  },
  {
   "cell_type": "markdown",
   "metadata": {},
   "source": [
    "<div style=\"text-align: center;\">\n",
    "    <img src=\"figures/GHZ_parities_1.png\" width=\"1600\" />\n",
    "</div>"
   ]
  },
  {
   "cell_type": "markdown",
   "metadata": {},
   "source": [
    "## Summary"
   ]
  },
  {
   "cell_type": "markdown",
   "metadata": {},
   "source": [
<<<<<<< HEAD
    "The GHZ state fidelity estimation is one workflow to assess device performance. This 56-qubit workflow proposed synthesizes 57 measurement circuits and uses the syntax checker to validate all of the jobs. Once validated, these circuits can be submitted to the H2 device for processing. Stabilizer emulation resources are not used in this workflow due to the need for non-clifford gates. Alternate schemes are required to use the stabilizer emulator, such as GHZ direct fidelity estimation which generates clifford-only measurement circuits ."
=======
    "The GHZ state fidelity estimation is one workflow to estimate device performance. This 56-qubit workflow proposed synthesizes 57 measurement circuits and uses the syntax checker to validate the job. Once validated these circuits can be submitted to the H2 device for processing. Stabilizer emulation resources are not used in this workflow due to the need for non-clifford gates. Alternate schemes are required to use the stabilizer emulator, such as GHZ direct fidelity estimation which generates clifford-only measurement circuits ."
>>>>>>> 2250a156
   ]
  },
  {
   "cell_type": "markdown",
   "metadata": {},
   "source": [
    "<div align=\"center\"> &copy; 2024 by Quantinuum. All Rights Reserved. </div>"
   ]
  }
 ],
 "metadata": {
  "kernelspec": {
   "display_name": "pytket-quantinuum-env",
   "language": "python",
   "name": "python3"
  },
  "language_info": {
   "codemirror_mode": {
    "name": "ipython",
    "version": 3
   },
   "file_extension": ".py",
   "mimetype": "text/x-python",
   "name": "python",
   "nbconvert_exporter": "python",
   "pygments_lexer": "ipython3",
   "version": "3.10.14"
  }
 },
 "nbformat": 4,
 "nbformat_minor": 2
}<|MERGE_RESOLUTION|>--- conflicted
+++ resolved
@@ -272,7 +272,7 @@
     "    populations: Dict[str, float]\n",
     ") -> float:\n",
     "    f_populations = populations.get(\"zeros\", 0) + populations.get(\"ones\", 0)\n",
-    "    f_parities = sum([p * (-1)**k for k, p in enumerate(parities)]) / len(parities)\n",
+    "    f_parities = sum([p * (-1)**k for k, p in enumerate(parities.values())]) / len(parities)\n",
     "    return f_populations + f_parities"
    ]
   },
@@ -410,11 +410,7 @@
    "cell_type": "markdown",
    "metadata": {},
    "source": [
-<<<<<<< HEAD
     "The GHZ state fidelity estimation is one workflow to assess device performance. This 56-qubit workflow proposed synthesizes 57 measurement circuits and uses the syntax checker to validate all of the jobs. Once validated, these circuits can be submitted to the H2 device for processing. Stabilizer emulation resources are not used in this workflow due to the need for non-clifford gates. Alternate schemes are required to use the stabilizer emulator, such as GHZ direct fidelity estimation which generates clifford-only measurement circuits ."
-=======
-    "The GHZ state fidelity estimation is one workflow to estimate device performance. This 56-qubit workflow proposed synthesizes 57 measurement circuits and uses the syntax checker to validate the job. Once validated these circuits can be submitted to the H2 device for processing. Stabilizer emulation resources are not used in this workflow due to the need for non-clifford gates. Alternate schemes are required to use the stabilizer emulator, such as GHZ direct fidelity estimation which generates clifford-only measurement circuits ."
->>>>>>> 2250a156
    ]
   },
   {
