--- conflicted
+++ resolved
@@ -16,7 +16,6 @@
     decoder.insert(3, 2); //010 = 2, if sny = 3 then error on qubit 1
     decoder.insert(2, 4); //100 = 4, if syn = 2 then error on qubit 2
 
-<<<<<<< HEAD
     unsafe{
         let syn_new: i32 = SYN_OLD ^ syn;
         SYN_OLD = syn;
@@ -28,32 +27,8 @@
         else {
             return pfu ^ decoder[&syn_new];
         }
-=======
-    unsafe {
-        let syn_new: i32 = SYN_OLD ^ syn;
-    }
-
-    unsafe {
-        SYN_OLD = syn;
-    }
-
-    if syn == 0 {
-        return pfu;
-    }
-    else {
-        return pfu ^ decoder[&syn];
->>>>>>> 3a13ddb2
     }
 }
-
-// fn main() {
-<<<<<<< HEAD
-//     let pfu: i32 = decode3(3, 1);
-=======
-//     let pfu: i32 = decode3(3, 2);
->>>>>>> 3a13ddb2
-//     println!("{}", pfu)
-// }
 
 // #[test]
 // fn test_decode3() {
