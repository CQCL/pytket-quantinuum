# Copyright 2020-2024 Quantinuum
#
# Licensed under the Apache License, Version 2.0 (the "License");
# you may not use this file except in compliance with the License.
# You may obtain a copy of the License at
#
#     http://www.apache.org/licenses/LICENSE-2.0
#
# Unless required by applicable law or agreed to in writing, software
# distributed under the License is distributed on an "AS IS" BASIS,
# WITHOUT WARRANTIES OR CONDITIONS OF ANY KIND, either express or implied.
# See the License for the specific language governing permissions and
# limitations under the License.

"""Backends for processing pytket circuits with Quantinuum devices
"""

# _metadata.py is copied to the folder after installation.
from ._metadata import (
<<<<<<< HEAD
    __extension_version__ as __extension_version__,
    __extension_name__ as __extension_name__,
)
from .backends import (
    QuantinuumBackend as QuantinuumBackend,
    QuantinuumAPI as QuantinuumAPI,
    QuantinuumAPIOffline as QuantinuumAPIOffline,
    QuantinuumBackendCompilationConfig as QuantinuumBackendCompilationConfig,
    Language as Language,
    prune_shots_detected_as_leaky as prune_shots_detected_as_leaky,
    have_pecos as have_pecos,
=======
    __extension_name__ as __extension_name__,
)
from ._metadata import (
    __extension_version__ as __extension_version__,
)
from .backends import (
    Language as Language,
)
from .backends import (
    QuantinuumAPI as QuantinuumAPI,
)
from .backends import (
    QuantinuumAPIOffline as QuantinuumAPIOffline,
)
from .backends import (
    QuantinuumBackend as QuantinuumBackend,
)
from .backends import (
    QuantinuumBackendCompilationConfig as QuantinuumBackendCompilationConfig,
)
from .backends import (
    have_pecos as have_pecos,
)
from .backends import (
    prune_shots_detected_as_leaky as prune_shots_detected_as_leaky,
>>>>>>> 87660054
)<|MERGE_RESOLUTION|>--- conflicted
+++ resolved
@@ -17,19 +17,6 @@
 
 # _metadata.py is copied to the folder after installation.
 from ._metadata import (
-<<<<<<< HEAD
-    __extension_version__ as __extension_version__,
-    __extension_name__ as __extension_name__,
-)
-from .backends import (
-    QuantinuumBackend as QuantinuumBackend,
-    QuantinuumAPI as QuantinuumAPI,
-    QuantinuumAPIOffline as QuantinuumAPIOffline,
-    QuantinuumBackendCompilationConfig as QuantinuumBackendCompilationConfig,
-    Language as Language,
-    prune_shots_detected_as_leaky as prune_shots_detected_as_leaky,
-    have_pecos as have_pecos,
-=======
     __extension_name__ as __extension_name__,
 )
 from ._metadata import (
@@ -55,5 +42,4 @@
 )
 from .backends import (
     prune_shots_detected_as_leaky as prune_shots_detected_as_leaky,
->>>>>>> 87660054
 )