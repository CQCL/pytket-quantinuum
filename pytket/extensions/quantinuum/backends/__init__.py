# Copyright Quantinuum
#
# Licensed under the Apache License, Version 2.0 (the "License");
# you may not use this file except in compliance with the License.
# You may obtain a copy of the License at
#
#     http://www.apache.org/licenses/LICENSE-2.0
#
# Unless required by applicable law or agreed to in writing, software
# distributed under the License is distributed on an "AS IS" BASIS,
# WITHOUT WARRANTIES OR CONDITIONS OF ANY KIND, either express or implied.
# See the License for the specific language governing permissions and
# limitations under the License.

<<<<<<< HEAD
from .api_wrappers import (
    QuantinuumAPI as QuantinuumAPI,  # noqa: PLC0414
)
from .api_wrappers import (
    QuantinuumAPIOffline as QuantinuumAPIOffline,  # noqa: PLC0414
)
from .leakage_gadget import (
    prune_shots_detected_as_leaky as prune_shots_detected_as_leaky,  # noqa: PLC0414
)
=======
"""Backends for processing pytket circuits with Quantinuum devices"""

from .api_wrappers import QuantinuumAPI, QuantinuumAPIOffline
from .data import H1, H2
from .leakage_gadget import prune_shots_detected_as_leaky
>>>>>>> 36c4d4c3
from .quantinuum import (
    Language,
    QuantinuumBackend,
    QuantinuumBackendCompilationConfig,
    QuantinuumBackendData,
    have_pecos,
)<|MERGE_RESOLUTION|>--- conflicted
+++ resolved
@@ -12,23 +12,9 @@
 # See the License for the specific language governing permissions and
 # limitations under the License.
 
-<<<<<<< HEAD
-from .api_wrappers import (
-    QuantinuumAPI as QuantinuumAPI,  # noqa: PLC0414
-)
-from .api_wrappers import (
-    QuantinuumAPIOffline as QuantinuumAPIOffline,  # noqa: PLC0414
-)
-from .leakage_gadget import (
-    prune_shots_detected_as_leaky as prune_shots_detected_as_leaky,  # noqa: PLC0414
-)
-=======
-"""Backends for processing pytket circuits with Quantinuum devices"""
-
 from .api_wrappers import QuantinuumAPI, QuantinuumAPIOffline
 from .data import H1, H2
 from .leakage_gadget import prune_shots_detected_as_leaky
->>>>>>> 36c4d4c3
 from .quantinuum import (
     Language,
     QuantinuumBackend,
