--- conflicted
+++ resolved
@@ -31,22 +31,8 @@
     QuantinuumBackend as QuantinuumBackend,
 )
 from .quantinuum import (
-<<<<<<< HEAD
-    QuantinuumBackend as QuantinuumBackend,
-    QuantinuumBackendCompilationConfig as QuantinuumBackendCompilationConfig,
-    Language as Language,
-    have_pecos as have_pecos,
-)
-from .api_wrappers import (
-    QuantinuumAPI as QuantinuumAPI,
-    QuantinuumAPIOffline as QuantinuumAPIOffline,
-)
-from .leakage_gadget import (
-    prune_shots_detected_as_leaky as prune_shots_detected_as_leaky,
-=======
     QuantinuumBackendCompilationConfig as QuantinuumBackendCompilationConfig,
 )
 from .quantinuum import (
     have_pecos as have_pecos,
->>>>>>> 87660054
 )