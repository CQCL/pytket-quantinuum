# Copyright 2020-2024 Quantinuum
#
# Licensed under the Apache License, Version 2.0 (the "License");
# you may not use this file except in compliance with the License.
# You may obtain a copy of the License at
#
#     http://www.apache.org/licenses/LICENSE-2.0
#
# Unless required by applicable law or agreed to in writing, software
# distributed under the License is distributed on an "AS IS" BASIS,
# WITHOUT WARRANTIES OR CONDITIONS OF ANY KIND, either express or implied.
# See the License for the specific language governing permissions and
# limitations under the License.

import os
import shutil
from pathlib import Path

from setuptools import find_namespace_packages, setup  # type: ignore

metadata: dict = {}
with open("_metadata.py") as fp:
    exec(fp.read(), metadata)
shutil.copy(
    "_metadata.py",
    os.path.join("pytket", "extensions", "quantinuum", "_metadata.py"),
)


setup(
    name="pytket-quantinuum",
    version=metadata["__extension_version__"],
    author="TKET development team",
    author_email="tket-support@quantinuum.com",
    python_requires=">=3.10",
    project_urls={
        "Documentation": "https://tket.quantinuum.com/extensions/pytket-quantinuum/index.html",
        "Source": "https://github.com/CQCL/pytket-quantinuum",
        "Tracker": "https://github.com/CQCL/pytket-quantinuum/issues",
    },
    description="Extension for pytket, providing access to Quantinuum backends",
    long_description=(Path(__file__).parent / "README.md").read_text(),
    long_description_content_type="text/markdown",
    license="Apache 2",
    packages=find_namespace_packages(include=["pytket.*"]),
    include_package_data=True,
    install_requires=[
<<<<<<< HEAD
        "pytket >= 1.31.0",
        "pytket-qir >= 0.13",
=======
        "pytket >= 1.33.0",
        "pytket-qir >= 0.12.0",
>>>>>>> d93df264
        "requests >= 2.2",
        "types-requests",
        "websockets >= 7.0",
        "nest_asyncio >= 1.2",
        "pyjwt ~= 2.4",
        "msal ~= 1.18",
        "numpy >= 1.26.4",
    ],
    extras_require={
        "pecos": ["pytket-pecos ~= 0.1.29"],
        "calendar": ["matplotlib >= 3.8.3,< 3.10.0", "pandas ~= 2.2.1"],
    },
    classifiers=[
        "Environment :: Console",
        "Programming Language :: Python :: 3.10",
        "Programming Language :: Python :: 3.11",
        "Programming Language :: Python :: 3.12",
        "License :: OSI Approved :: Apache Software License",
        "Operating System :: MacOS :: MacOS X",
        "Operating System :: POSIX :: Linux",
        "Operating System :: Microsoft :: Windows",
        "Intended Audience :: Developers",
        "Intended Audience :: Science/Research",
        "Topic :: Scientific/Engineering",
    ],
    zip_safe=False,
)<|MERGE_RESOLUTION|>--- conflicted
+++ resolved
@@ -45,13 +45,10 @@
     packages=find_namespace_packages(include=["pytket.*"]),
     include_package_data=True,
     install_requires=[
-<<<<<<< HEAD
         "pytket >= 1.31.0",
         "pytket-qir >= 0.13",
-=======
         "pytket >= 1.33.0",
-        "pytket-qir >= 0.12.0",
->>>>>>> d93df264
+        "pytket-qir >= 0.13",
         "requests >= 2.2",
         "types-requests",
         "websockets >= 7.0",
