# Copyright 2020-2024 Cambridge Quantum Computing
#
# Licensed under the Apache License, Version 2.0 (the "License");
# you may not use this file except in compliance with the License.
# You may obtain a copy of the License at
#
#     http://www.apache.org/licenses/LICENSE-2.0
#
# Unless required by applicable law or agreed to in writing, software
# distributed under the License is distributed on an "AS IS" BASIS,
# WITHOUT WARRANTIES OR CONDITIONS OF ANY KIND, either express or implied.
# See the License for the specific language governing permissions and
# limitations under the License.

import shutil
import os
from setuptools import setup, find_namespace_packages  # type: ignore

metadata: dict = {}
with open("_metadata.py") as fp:
    exec(fp.read(), metadata)
shutil.copy(
    "_metadata.py",
    os.path.join("pytket", "extensions", "quantinuum", "_metadata.py"),
)


setup(
    name="pytket-quantinuum",
    version=metadata["__extension_version__"],
    author="TKET development team",
    author_email="tket-support@quantinuum.com",
    python_requires=">=3.10",
    project_urls={
        "Documentation": "https://tket.quantinuum.com/extensions/pytket-quantinuum/index.html",
        "Source": "https://github.com/CQCL/pytket-quantinuum",
        "Tracker": "https://github.com/CQCL/pytket-quantinuum/issues",
    },
    description="Extension for pytket, providing access to Quantinuum backends",
    long_description=open("README.md").read(),
    long_description_content_type="text/markdown",
    license="Apache 2",
    packages=find_namespace_packages(include=["pytket.*"]),
    include_package_data=True,
    install_requires=[
        "pytket ~= 1.26",
        "pytket-qir ~= 0.9.0",
        "requests >= 2.2",
        "types-requests",
        "websockets >= 7.0",
        "nest_asyncio >= 1.2",
        "pyjwt ~= 2.4",
        "msal ~= 1.18",
    ],
    extras_require={
<<<<<<< HEAD
        "pecos": ["pytket-pecos ~= 0.1.19"],
        "calendar": ["matplotlib ~= 3.8.3", "pandas ~= 2.2.1"],
=======
        "pecos": ["pytket-pecos ~= 0.1.21"],
>>>>>>> cf4ed7a2
    },
    classifiers=[
        "Environment :: Console",
        "Programming Language :: Python :: 3.10",
        "Programming Language :: Python :: 3.11",
        "Programming Language :: Python :: 3.12",
        "License :: OSI Approved :: Apache Software License",
        "Operating System :: MacOS :: MacOS X",
        "Operating System :: POSIX :: Linux",
        "Operating System :: Microsoft :: Windows",
        "Intended Audience :: Developers",
        "Intended Audience :: Science/Research",
        "Topic :: Scientific/Engineering",
    ],
    zip_safe=False,
)<|MERGE_RESOLUTION|>--- conflicted
+++ resolved
@@ -53,12 +53,8 @@
         "msal ~= 1.18",
     ],
     extras_require={
-<<<<<<< HEAD
-        "pecos": ["pytket-pecos ~= 0.1.19"],
+        "pecos": ["pytket-pecos ~= 0.1.21"],
         "calendar": ["matplotlib ~= 3.8.3", "pandas ~= 2.2.1"],
-=======
-        "pecos": ["pytket-pecos ~= 0.1.21"],
->>>>>>> cf4ed7a2
     },
     classifiers=[
         "Environment :: Console",
