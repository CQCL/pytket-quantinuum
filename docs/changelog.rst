Changelog
~~~~~~~~~

<<<<<<< HEAD
0.17.0
----------

* Add checks for H2-1E in `tests/backend_test.py`.
=======
Unreleased
----------

* Add ``Language`` enum to control language used for circuit submission, with
  values ``Language.QASM`` and ``Language.QIR``.
* Renamed ``QuantinuumBackend.submit_qasm()`` to
  ``QuantinuumBackend.submit_program()``, with a ``language`` argument.
* Add a ``language`` kwarg to ``QuantinuumBackend.process_circuits()``,
  defaulting to ``Language.QASM``. (Support for ``Language.QIR`` is
  experimental and its use is not recommended; a warning will be emitted. You
  must install the ``pytket-qir`` package separately in order to use this
  feature.)
>>>>>>> 173e3bfb

0.16.0 (May 2023)
-----------------

* Updated pytket version requirement to 1.15.
* cost function now takes the same kwargs as process_circuits
* add check for the number of classical registers to the backend
* add ``get_partial_result`` method to ``QuantinuumBackend``.
* add ``Rxxyyzz`` gate support.

0.15.0 (April 2023)
-------------------

* Darkmode added to the documentation
* Updated pytket version requirement to 1.13.2
* Default compilation passes updated to correctly track initial and final maps during compilation

0.14.0 (March 2023)
-------------------

* Use default ``Node`` register for flattening in default compilation pass.
* Prefer ``ZZPhase`` to ``ZZMax`` gates if available.
* Updated pytket version requirement to 1.13.

0.13.0 (January 2023)
---------------------

* Drop support for Python 3.8; add support for 3.11.
* The backend now works in threads other than the main.
* Updated pytket version requirement to 1.11.

0.12.0 (December 2022)
----------------------

* Updated pytket version requirement to 1.10.
* Default compilation pass update to flatten registers

0.11.0 (November 2022)
----------------------

* Updated pytket version requirement to 1.9.
* Add optional ``no_opt`` argument to ``process_circuits()`` and
  ``submit_qasm()``, requesting no optimization.
* Change default optimization level in
  ``QuantinuumBackend.default_compilation_pass()`` to 2.
* ``default_compilation_pass`` now flattens qubit registers when compiling Circuits.

0.10.0 (November 2022)
----------------------

* Break up `pytket` internal scratch registers if their widths exceed limit.
* Updated pytket version requirement to 1.8.

0.9.0 (October 2022)
--------------------

* Add `session` parameter to `QuantinuumAPI`. Creates a new session
  if `None` is provided.
* Add facility to specify default ``options`` paramater to
  ``process_circuits()`` and ``submit_qasm()`` when constructing backend, and
  include this information in ``backend_info``.
* Updated pytket version requirement to 1.7.

0.8.0 (September 2022)
----------------------

* Add ``options`` parameter to ``process_circuits()`` and ``submit_qasm()``.
* Updated pytket version requirement to 1.6.

0.7.0 (August 2022)
-------------------

* Add new `QuantinuumAPIOffline` for allowing usage of the backend without API calls.
* New `api_handler` parameter for `QuantinuumBackend`, allowing to choose
  online or offline options. Default value is the standard online api.
* Updated pytket version requirement to 1.5.

0.6.0 (July 2022)
-----------------

* Changed batching interface: `process_circuits` no longer batches, use
  `start_batching` and `add_to_batch` methods to explicitly start and append to
  batches.
* New `submit_qasm` backend method to enable direct submission of a QASM program.

0.5.0 (July 2022)
-----------------

* Updated pytket version requirement to 1.4.
* Add support for multi-factor authentication and microsoft federated login.

0.4.0 (June 2022)
-----------------

* Add wasm support
* Add support for `OpType.CopyBits` and `OpType.ClassicalExpBox` in `QuantinuumBackend`
* Updated pytket version requirement to 1.3.
* Add optional argument `group` to `QuantinuumBackend`

0.3.1 (May 2022)
----------------

* Updated to pyjwt 2.4. This fixes a potential security vulnerability
  (CVE-2022-29217).

0.3.0 (May 2022)
----------------

* ``QuantinuumBackend.cost_estimate`` deprecated, new ``QuantinuumBackend.cost``
  method now uses the syntax checker devices to directly return the cost.
* Updated pytket version requirement to 1.2.

0.2.0 (April 2022)
------------------

* Updated pytket version requirement to 1.1.

0.1.2 (April 2022)
------------------

* Fix batch handling in ``process_circuits()``.

0.1.1 (March 2022)
------------------

* Update device names.


0.1.0 (March 2022)
------------------

* Module renamed from "pytket.extensions.honeywell" to
  "pytket.extensions.quantinumm", with corresponding name changes throughout.
* Simplify authentication: use ``QuantinuumBackend.login()`` to log in once per session.
* Updated pytket version requirement to 1.0.

Old changelog for "pytket-honeywell":

0.21.0 (February 2022)
^^^^^^^^^^^^^^^^^^^^^^

* Updated pytket version requirement to 0.19.
* Drop support for Python 3.7; add support for 3.10.

0.20.0 (January 2022)
^^^^^^^^^^^^^^^^^^^^^

* Added optional ``group`` field to circuit submission.

0.19.0 (January 2022)
^^^^^^^^^^^^^^^^^^^^^

* Updated pytket version requirement to 0.18.

0.18.0 (November 2021)
^^^^^^^^^^^^^^^^^^^^^^

* Updated pytket version requirement to 0.17.

0.17.0 (October 2021)
^^^^^^^^^^^^^^^^^^^^^

* Updated pytket version requirement to 0.16.
* Renamed ``HoneywellBackend.available_devices`` to ``_available_devices`` so as
  not to conflict with abstract ``Backend`` method.

0.16.0 (September 2021)
^^^^^^^^^^^^^^^^^^^^^^^

* Updated pytket version requirement to 0.15.

0.15.0 (September 2021)
^^^^^^^^^^^^^^^^^^^^^^^

* Updated pytket version requirement to 0.14.

0.14.0 (August 2021)
^^^^^^^^^^^^^^^^^^^^

* Support new Honeywell simulator options in :py:class:`HoneywellBackend`:
  "simulator" for simulator type, and "noisy_simulation" to toggle simulations
  with and without error models.
* Device name no longer optional on :py:class:`HoneywellBackend` construction.

0.13.0 (July 2021)
^^^^^^^^^^^^^^^^^^

* Updated pytket version requirement to 0.13.

0.12.0 (June 2021)
^^^^^^^^^^^^^^^^^^

* Updated pytket version requirement to 0.12.

0.11.0 (May 2021)
^^^^^^^^^^^^^^^^^

* Updated pytket version requirement to 0.11.

0.10.0 (May 2021)
^^^^^^^^^^^^^^^^^

* Contextual optimisation added to default compilation passes (except at optimisation level 0).<|MERGE_RESOLUTION|>--- conflicted
+++ resolved
@@ -1,12 +1,6 @@
 Changelog
 ~~~~~~~~~
 
-<<<<<<< HEAD
-0.17.0
-----------
-
-* Add checks for H2-1E in `tests/backend_test.py`.
-=======
 Unreleased
 ----------
 
@@ -19,7 +13,7 @@
   experimental and its use is not recommended; a warning will be emitted. You
   must install the ``pytket-qir`` package separately in order to use this
   feature.)
->>>>>>> 173e3bfb
+* Add checks for H2-1E in ``tests/backend_test.py``.
 
 0.16.0 (May 2023)
 -----------------
