--- conflicted
+++ resolved
@@ -43,11 +43,7 @@
     # Delete authentication and verify
     mock_quum_api_handler.delete_authentication()
     assert mock_quum_api_handler._cred_store.id_token is None
-<<<<<<< HEAD
-    assert mock_quum_api_handler._cred_store._password is None
-=======
     assert mock_quum_api_handler._cred_store._password is None  # type: ignore
->>>>>>> 87660054
     assert mock_quum_api_handler._cred_store.refresh_token is None
 
 
