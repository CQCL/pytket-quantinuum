pytest
pytest-timeout ~= 1.4.2
hypothesis
requests_mock
llvmlite ~= 0.40.0
<<<<<<< HEAD
pytket-qir == 0.2.0rc13
=======
pytket-qir == 0.2.0rc14
>>>>>>> 9c453cc1
pytest-rerunfailures<|MERGE_RESOLUTION|>--- conflicted
+++ resolved
@@ -3,9 +3,5 @@
 hypothesis
 requests_mock
 llvmlite ~= 0.40.0
-<<<<<<< HEAD
-pytket-qir == 0.2.0rc13
-=======
 pytket-qir == 0.2.0rc14
->>>>>>> 9c453cc1
 pytest-rerunfailures