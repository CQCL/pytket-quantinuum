--- conflicted
+++ resolved
@@ -34,7 +34,6 @@
 )
 from pytket.predicates import CompilationUnit  # type: ignore
 
-
 from pytket.circuit import (  # type: ignore
     Circuit,
     Qubit,
@@ -49,13 +48,8 @@
     reg_geq,
     if_not_bit,
 )
-<<<<<<< HEAD
 from pytket.extensions.quantinuum import QuantinuumBackend
-from pytket.extensions.quantinuum.backends.quantinuum import GetResultFailed, _GATE_SET, DeviceNotAvailable, NoSyntaxChecker
-=======
-from pytket.extensions.quantinuum import QuantinuumBackend, Language
-from pytket.extensions.quantinuum.backends.quantinuum import GetResultFailed, _GATE_SET
->>>>>>> 173e3bfb
+from pytket.extensions.quantinuum.backends.quantinuum import GetResultFailed, _GATE_SET, NoSyntaxChecker
 from pytket.extensions.quantinuum.backends.api_wrappers import (
     QuantinuumAPIError,
     QuantinuumAPI,
