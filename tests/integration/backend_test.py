--- conflicted
+++ resolved
@@ -12,15 +12,12 @@
 # See the License for the specific language governing permissions and
 # limitations under the License.
 
-<<<<<<< HEAD
 from base64 import b64encode
 from collections import Counter
 from pathlib import Path
 from typing import cast, Callable, Any  # pylint: disable=unused-import
 import json
-=======
 import datetime
->>>>>>> 87660054
 import gc
 import json
 import os
